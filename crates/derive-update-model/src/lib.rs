use proc_macro::TokenStream;
use proc_macro2::{Ident, Span, TokenTree};
use proc_macro_error::{abort, emit_error, proc_macro_error};
use quote::quote;
use syn::spanned::Spanned;
use syn::{parse_macro_input, DeriveInput, Field};

#[proc_macro_derive(UpdateModel, attributes(update_model))]
#[proc_macro_error]
pub fn store(input: TokenStream) -> TokenStream {
    let ast = parse_macro_input!(input as DeriveInput);

    fn struct_fields(data: &syn::Data) -> impl Iterator<Item = &syn::Field> {
        match data {
            syn::Data::Struct(data) => data.fields.iter(),
            syn::Data::Enum(_) => abort!(syn::Error::new(
                Span::call_site(),
                "Deriving 'UpdateModel' for enums is not supported."
            )),
            syn::Data::Union(_) => abort!(syn::Error::new(
                Span::call_site(),
                "Deriving 'UpdateModel' for unions is not supported."
            )),
        }
    }

    // The type of the *CrudContext to use in trait implementations.
    let context_type = match expect_context_type_name(&ast) {
        Ok(ident) => ident,
        Err(err) => abort!(err),
    };

    let struct_field_meta = struct_fields(&ast.data)
        .map(|field| match read_meta(field) {
            Ok(meta) => Some(meta),
            Err(err) => {
                emit_error!(field.span(), err);
                None
            }
        });

    // We might have emitted errors while collecting field meta information.
    proc_macro_error::abort_if_dirty();

    let struct_field_meta = struct_field_meta
        .map(|it| it.unwrap())
        .collect::<Vec<Meta>>();

    let struct_fields_with_meta = struct_fields(&ast.data)
        .zip(struct_field_meta)
        .collect::<Vec<(&Field, Meta)>>();

    let update_model_fields = struct_fields_with_meta
        .iter()
        //.filter(|(_field, meta)| !meta.excluded)
        .map(|(field, meta)| {
            let vis = &field.vis;
            let ident = &field.ident;
            let ty = &field.ty;
            if meta.optional {
                quote! { #vis #ident: Option<#ty> }
            } else {
                quote! { #vis #ident: #ty }
            }
        });

    let update_active_model_stmts = struct_fields_with_meta.iter().map(|(field, meta)| {
        let ident = field.ident.as_ref().expect("Expected a named field.");
        if meta.optional {
            quote! {
                match update.#ident {
                    Some(value) => self.#ident = sea_orm::ActiveValue::Set(value),
                    None => {}
                };
            }
        } else {
            quote! {
                self.#ident = sea_orm::ActiveValue::Set(update.#ident);
            }
        }
    });

    quote! {
        #[derive(Debug, Clone, PartialEq, Deserialize)]
        pub struct UpdateModel {
            #(#update_model_fields),*
        }

        impl crud_rs::UpdateModelTrait for UpdateModel {}

        // TODO: This should also receive the crud context.
        impl crud_rs::UpdateActiveModelTrait<UpdateModel> for ActiveModel {
            fn update_with(&mut self, update: UpdateModel) {
                #(#update_active_model_stmts)*
            }
        }
    }
    .into()
}

fn expect_context_type_name(ast: &DeriveInput) -> Result<Ident, syn::Error> {
<<<<<<< HEAD
    const EXPECTATION: &'static str = "Expected #[update_model(context = \"...\")]";
=======
    const EXPECTATION: &str = "Expected #[create_model(context = \"...\")]";
>>>>>>> 1ed929da

    fn err(reason: &str, span: Span) -> syn::Error {
        syn::Error::new(span, format!("{EXPECTATION}. Error: {reason}"))
    }

    let span = ast.span();
    for attr in &ast.attrs {
        let span = attr.span();
        if attr.path.is_ident("update_model") {
            let meta = match attr.parse_meta() {
                Ok(meta) => meta,
                Err(_error) => return Err(err("Expected parsable meta information.", span)),
            };
            let span = meta.span();
            match meta {
                syn::Meta::Path(_) => return Err(err("Expected list as top-level element.", span)),
                syn::Meta::NameValue(_) => {
                    return Err(err("Expected list as top-level element.", span))
                }
                syn::Meta::List(list) => {
                    let nested = match list.nested.first() {
                        Some(nested) => nested,
                        None => return Err(err("Expected at least one nested meta info.", span)),
                    };
                    match nested {
                        syn::NestedMeta::Meta(nested) => match nested {
                            syn::Meta::Path(_) => {
                                return Err(err(
                                    "Expected nested meta to be of variant NameValue.",
                                    span,
                                ))
                            }
                            syn::Meta::List(_) => {
                                return Err(err(
                                    "Expected nested meta to be of variant NameValue.",
                                    span,
                                ))
                            }
                            syn::Meta::NameValue(name_value) => {
                                if !name_value.path.is_ident("context") {
                                    return Err(err("Expected context ident.", span));
                                }
                                match &name_value.lit {
                                    syn::Lit::Str(str) => {
                                        return Ok(Ident::new(str.value().as_str(), span))
                                    }
                                    _ => return Err(err(
                                        "Expected a LitStr that contains the context type name.",
                                        span,
                                    )),
                                }
                            }
                        },
                        syn::NestedMeta::Lit(_) => {
                            return Err(err(
                                "Expected first nested element to be of variant Meta.",
                                span,
                            ))
                        }
                    }
                }
            }
        }
    }
    Err(err("No matching attribute.", span))
}

struct Meta {
    exclude: bool,

    /// The field's type will be wrapped in `Option` if this is evaluated to true.
    /// On an update, the field is only `ActiveValue::Set` if we received a `Option::Some` variant containing the data.
    /// We do not unset data just because we didn't receive on optional field.
    optional: bool,
    
    use_default: bool,
}

fn err(span: Span, error: &str, expectation: &str) -> syn::Error {
    syn::Error::new(span, format!("{error} {expectation}"))
}

fn read_meta(field: &Field) -> Result<Meta, syn::Error> {
    // If not attribute is present, field must not be excluded.
    let mut exclude = false;
    let mut optional = false;
    let mut use_default = false;

    for attr in &field.attrs {
        if attr.path.segments.len() == 1 && attr.path.segments[0].ident == "update_model" {
            let span = attr.span();
            if let Some(TokenTree::Group(group)) = attr.tokens.clone().into_iter().next() {
                let mut ts: <proc_macro2::TokenStream as IntoIterator>::IntoIter =
                    group.stream().into_iter();

                let expectation = "Expected 'exclude', 'optional' or 'use_default'";
                match ts
                    .next()
                    .ok_or_else(|| err(span, "Found no tokens.", expectation))?
                {
                    proc_macro2::TokenTree::Ident(ident) => match ident.to_string().as_str() {
                        "exclude" => {
                            exclude = read_exclude(&mut ts, span)?;
                        }
                        "optional" => {
                            optional = read_optional(&mut ts, span)?;
                        }
                        "use_default" => {
                            use_default = read_use_default(&mut ts, span)?;
                        }
                        _ => {
                            return Err(err(
                                span,
                                format!("Found unknown '{ident} ='.").as_str(),
                                expectation,
                            ));
                        }
                    },
                    other => {
                        return Err(err(
                            span,
                            format!("Expected a TokenTree::Ident, but found: {other}").as_str(),
                            expectation,
                        ));
                    }
                }
            } else {
                return Err(err(
                    span,
                    "No TokenTree::Group found.",
                    "Expecting create_model attribute to be parsable.",
                ));
            }
        }
    }

    Ok(Meta {
        exclude,
        optional,
        use_default,
    })
}

fn read_exclude(
    ts: &mut <proc_macro2::TokenStream as IntoIterator>::IntoIter,
    span: Span,
) -> Result<bool, syn::Error> {
    const EXPECTATION: &str = "Expected #[update_model(exclude = \"true\")]";
    match ts
        .next()
        .ok_or_else(|| err(span, "Expected '='. Found nothing.", EXPECTATION))?
    {
        proc_macro2::TokenTree::Punct(punct) => assert_eq!(punct.as_char(), '='),
        other => {
            return Err(err(
                span,
                format!("Expected a TokenTree::Punct, but found: {other}").as_str(),
                EXPECTATION,
            ));
        }
    }
    let ty = match ts.next().ok_or_else(|| {
        err(
            span,
            "Expected '= [...]'. Found nothing after the '=' sign.",
            EXPECTATION,
        )
    })? {
        proc_macro2::TokenTree::Literal(literal) => {
            literal.to_string().trim_matches('"').trim().to_string()
        }
        other => {
            return Err(err(
                span,
                format!("Expected a TokenTree::Literal, but found: {other}").as_str(),
                EXPECTATION,
            ));
        }
    };
    if ty.is_empty() {
        return Err(err(
            span,
            "Expected in '= x', that x is not en empty string.",
            EXPECTATION,
        ));
    }
    return match ty.parse::<bool>() {
        Ok(exclude) => Ok(exclude),
        Err(error) => Err(err(span, format!("Value that came after '=' (actual: {ty}) is not parsable to type `bool`: {error:?}. Use either 'true' or 'false'.").as_str(), EXPECTATION)),
    };
}

fn read_optional(
    ts: &mut <proc_macro2::TokenStream as IntoIterator>::IntoIter,
    span: Span,
) -> Result<bool, syn::Error> {
    const EXPECTATION: &str = "Expected #[update_model(optional = \"true\")]";
    match ts
        .next()
        .ok_or_else(|| err(span, "Expected '='. Found nothing.", EXPECTATION))?
    {
        proc_macro2::TokenTree::Punct(punct) => assert_eq!(punct.as_char(), '='),
        other => {
            return Err(err(
                span,
                format!("Expected a TokenTree::Punct, but found: {other}").as_str(),
                EXPECTATION,
            ));
        }
    }
    let ty = match ts.next().ok_or_else(|| {
        err(
            span,
            "Expected '= [...]'. Found nothing after the '=' sign.",
            EXPECTATION,
        )
    })? {
        proc_macro2::TokenTree::Literal(literal) => {
            literal.to_string().trim_matches('"').trim().to_string()
        }
        other => {
            return Err(err(
                span,
                format!("Expected a TokenTree::Literal, but found: {other}").as_str(),
                EXPECTATION,
            ));
        }
    };
    if ty.is_empty() {
        return Err(err(
            span,
            "Expected in '= x', that x is not en empty string.",
            EXPECTATION,
        ));
    }
    return match ty.parse::<bool>() {
        Ok(exclude) => Ok(exclude),
        Err(error) => Err(err(span, format!("Value that came after '=' (actual: {ty}) is not parsable to type `bool`: {error:?}. Use either 'true' or 'false'.").as_str(), EXPECTATION)),
    };
}

fn read_use_default(
    ts: &mut <proc_macro2::TokenStream as IntoIterator>::IntoIter,
    span: Span,
) -> Result<bool, syn::Error> {
    const EXPECTATION: &str = "Expected #[update_model(use_default = \"true\")]";
    match ts
        .next()
        .ok_or_else(|| err(span, "Expected '='. Found nothing.", EXPECTATION))?
    {
        proc_macro2::TokenTree::Punct(punct) => assert_eq!(punct.as_char(), '='),
        other => {
            return Err(err(
                span,
                format!("Expected a TokenTree::Punct, but found: {other}").as_str(),
                EXPECTATION,
            ));
        }
    }
    let ty = match ts.next().ok_or_else(|| {
        err(
            span,
            "Expected '= [...]'. Found nothing after the '=' sign.",
            EXPECTATION,
        )
    })? {
        proc_macro2::TokenTree::Literal(literal) => {
            literal.to_string().trim_matches('"').trim().to_string()
        }
        other => {
            return Err(err(
                span,
                format!("Expected a TokenTree::Literal, but found: {other}").as_str(),
                EXPECTATION,
            ));
        }
    };
    if ty.is_empty() {
        return Err(err(
            span,
            "Expected in '= x', that x is not en empty string.",
            EXPECTATION,
        ));
    }
    return match ty.parse::<bool>() {
        Ok(use_default) => Ok(use_default),
        Err(error) => Err(err(
            span,
            format!("Value that came after '=' (actual: {ty}) is not parsable to type `bool`: {error:?}. Use either 'true' or 'false'.").as_str(),
            EXPECTATION,
        )),
    };
}<|MERGE_RESOLUTION|>--- conflicted
+++ resolved
@@ -99,11 +99,7 @@
 }
 
 fn expect_context_type_name(ast: &DeriveInput) -> Result<Ident, syn::Error> {
-<<<<<<< HEAD
-    const EXPECTATION: &'static str = "Expected #[update_model(context = \"...\")]";
-=======
-    const EXPECTATION: &str = "Expected #[create_model(context = \"...\")]";
->>>>>>> 1ed929da
+    const EXPECTATION: &str = "Expected #[update_model(context = \"...\")]";
 
     fn err(reason: &str, span: Span) -> syn::Error {
         syn::Error::new(span, format!("{EXPECTATION}. Error: {reason}"))
